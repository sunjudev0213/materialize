languageCode = "en-us"
title = "Materialize Documentation"
pygmentsCodeFences = true
pygmentsUseClasses = true

[params]
# Keep the releases in reverse order of their release date. The first release
# in the list is assumed to be the most recent.
versions = [
  { name = "v0.9.7", date = "06 October 2021" },
  { name = "v0.9.6", date = "29 September 2021" },
  { name = "v0.9.5", date = "23 September 2021" },
  { name = "v0.9.4", date = "17 September 2021" },
  { name = "v0.9.3", date = "08 September 2021" },
  { name = "v0.9.2", date = "02 September 2021" },
  { name = "v0.9.1", date = "23 August 2021" },
  { name = "v0.9.0", date = "10 August 2021" },
  { name = "v0.8.3", date = "20 July 2021" },
  { name = "v0.8.2", date = "08 July 2021" },
  { name = "v0.8.1", date = "29 June 2021" },
  { name = "v0.8.0", date = "09 June 2021" },
  { name = "v0.7.3", date = "17 May 2021" },
  { name = "v0.7.2", date = "09 April 2021" },
  { name = "v0.7.1", date = "25 March 2021" },
  { name = "v0.7.0", date = "08 February 2021" },
  { name = "v0.6.1", date = "22 January 2021" },
  { name = "v0.6.0", date = "18 December 2020" },
  { name = "v0.5.3", date = "8 December 2020" },
  { name = "v0.5.2", date = "18 November 2020" },
  { name = "v0.5.1", date = "6 November 2020" },
  { name = "v0.5.0", date = "21 October 2020" },
  { name = "v0.4.3", date = "17 September 2020" },
  { name = "v0.4.2", date = "3 September 2020" },
  { name = "v0.4.1", date = "19 August 2020" },
  { name = "v0.4.0", date = "27 July 2020" },
  { name = "v0.3.1", date = "3 July 2020" },
  { name = "v0.3.0", date = "1 June 2020" },
  { name = "v0.2.2", date = "11 May 2020" },
  { name = "v0.2.1", date = "30 April 2020" },
  { name = "v0.2.0", date = "11 April 2020" },
  { name = "v0.1.3", date = "17 March 2020" },
  { name = "v0.1.2", date = "04 March 2020" },
  { name = "v0.1.1", date = "22 February 2020" },
  { name = "v0.1.0", date = "13 February 2020" }
]

[[menu.main]]
identifier = "overview"
name = "Overview"
weight = 30

[[menu.main]]
identifier = "cloud"
name="Cloud"
weight = 60

[[menu.main]]
name = "What Is Materialize Cloud?"
parent = "cloud"
url = "/cloud/"
weight = 1

[[menu.main]]
identifier = "connections"
name = "Connect"
weight = 50

[[menu.main]]
name = "Sources"
parent = "connections"
url = "/sql/create-source"
weight= 2

[[menu.main]]
name = "Sinks"
parent = "connections"
url = "/sql/create-sink"
weight= 3

[[menu.main]]
identifier = "sql"
name = "SQL"
weight = 70

[[menu.main]]
identifier = "guides"
name = "Guides"
weight = 75

[[menu.main]]
identifier = "operations"
name = "Operations"
weight = 80

[[menu.main]]
identifier = "demos"
name = "Demos"
weight = 100

[[menu.main]]
identifier = "third-party"
name = "Third-Party Tools"
weight = 120

[[menu.main]]
<<<<<<< HEAD
identifier = "security"
name = "Security"
weight = 140

[[menu.main]]
name = "Security Overview"
parent = "security"
url = "https://materialize.com/security-overview"
weight= 1

[[menu.main]]
name = "Responsible Disclosure Policy"
parent = "security"
url = "https://materialize.com/securitydisclosure"
weight= 2
=======
name = "Using Debezium"
parent = "third-party"
url = "/guides/cdc-postgres"
weight= 3
>>>>>>> 7c19a589

[markup.goldmark.renderer]
# allow <a name="link-target">, the old syntax no longer works
unsafe = true<|MERGE_RESOLUTION|>--- conflicted
+++ resolved
@@ -103,7 +103,12 @@
 weight = 120
 
 [[menu.main]]
-<<<<<<< HEAD
+name = "Using Debezium"
+parent = "third-party"
+url = "/guides/cdc-postgres"
+weight= 3
+
+[[menu.main]]
 identifier = "security"
 name = "Security"
 weight = 140
@@ -119,12 +124,6 @@
 parent = "security"
 url = "https://materialize.com/securitydisclosure"
 weight= 2
-=======
-name = "Using Debezium"
-parent = "third-party"
-url = "/guides/cdc-postgres"
-weight= 3
->>>>>>> 7c19a589
 
 [markup.goldmark.renderer]
 # allow <a name="link-target">, the old syntax no longer works
